--- conflicted
+++ resolved
@@ -28,12 +28,9 @@
 		snapshotsByInstance:    make(map[string]snapshot.Update),
 		lastSeenByInstance:     make(map[string]snapshot.NameInfo),
 		downloadersByInstance:  make(map[string]*Downloader),
-<<<<<<< HEAD
 		corruptSnapshots:       make(map[string]error),
-=======
 		storageListHealth:      healthtracker.New(c.Health.StorageList, fmt.Sprintf("%s_storage_list", dbname), "list snapshots on storage backend"),
 		storageLoadHealth:      healthtracker.New(c.Health.StorageLoad, fmt.Sprintf("%s_storage_load", dbname), "load a snapshot from storage backend"),
->>>>>>> ab27eaee
 	}
 
 	return r
@@ -64,14 +61,11 @@
 	lastSeenByInstance    map[string]snapshot.NameInfo
 	downloadersByInstance map[string]*Downloader
 	hasSnapshots          bool
-<<<<<<< HEAD
 	corruptSnapshots      map[string]error
-=======
 
 	// Health trackers
 	storageListHealth *healthtracker.HealthTracker
 	storageLoadHealth *healthtracker.HealthTracker
->>>>>>> ab27eaee
 }
 
 // Next returns the next remote snapshot.Update to process if there is one
